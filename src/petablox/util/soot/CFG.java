package petablox.util.soot;

import java.util.Iterator;
import java.util.List;

import soot.Body;
import soot.toolkits.graph.Block;
import soot.toolkits.graph.DirectedGraph;

public interface CFG extends DirectedGraph<Block> {
	
<<<<<<< HEAD
	public List<Block> reversePostOrder();
	public Body getBody();
	public List<Block> getBlocks();
	public List<Block> getHeads();
	public List<Block> getTails();
	public List<Block> getPredsOf(Block b);
	public List<Block> getSuccsOf(Block b);
	public Iterator<Block> iterator();
	public int size();
	public String toString();
	public List<Block> getExceptionalPredsOf(Block n);
	public List<Block> getExceptionalSuccsOf(Block n);
	public List<Block> getUnexceptionalPredsOf(Block n);
	public List<Block> getUnexceptionalSuccsOf(Block n);
=======
	public List<Block> reversePostOrder(){
		if (!isEmpty) {
			PseudoTopologicalOrderer<Block> pto = new PseudoTopologicalOrderer<Block>();
			List<Block> rpo = pto.newList(this, false);
			return rpo;
		} else {
			List<Block> rpo = new ArrayList<Block>();
			rpo.addAll(mHeads);
			rpo.addAll(mTails);
			return rpo;
		}	
	}
	
	private void makeUnitToBlockMap(){
		if (unitToBlockMap == null) {
			unitToBlockMap = new HashMap<Unit, Block>();
		}
		for (Block b : this.reversePostOrder()){
			Iterator<Unit> uit = b.iterator();
			while(uit.hasNext()){
				Unit u = uit.next();
				unitToBlockMap.put(u,b);
			}
		}
	}
	
	public static Block getBasicBlock(Unit u){
		Block b = unitToBlockMap.get(u);
		if (b == null) {
			SootMethod m = SootUtilities.getMethod(u);
			CFG cfg = new CFG(m);
		}
		return unitToBlockMap.get(u);
	}
	
}

class DummyBlock extends Block
{
    DummyBlock(Body body, int indexInMethod, Unit u, BlockGraph bg)
    {
        super(u, u, body, indexInMethod, 1, bg);
    }

    void makeHeadBlock(List<Block> oldHeads)
    {
        setPreds(new ArrayList<Block>());
        setSuccs(new ArrayList<Block>(oldHeads));

        Iterator<Block> headsIt = oldHeads.iterator();
        while(headsIt.hasNext()){
            Block oldHead = (Block) headsIt.next();

            List<Block> newPreds = new ArrayList<Block>();
            newPreds.add(this);

            List<Block> oldPreds = oldHead.getPreds();
            if(oldPreds != null)
                newPreds.addAll(oldPreds);
            
            oldHead.setPreds(newPreds);
        }
    }

    void makeTailBlock(List<Block> oldTails)
    {
        setSuccs(new ArrayList<Block>());
        setPreds(new ArrayList<Block>(oldTails));

        Iterator<Block> tailsIt = oldTails.iterator();
        while(tailsIt.hasNext()){
            Block oldTail = (Block) tailsIt.next();

            List<Block> newSuccs = new ArrayList<Block>();
            newSuccs.add(this);

            List<Block> oldSuccs = oldTail.getSuccs();
            if(oldSuccs != null)
                newSuccs.addAll(oldSuccs);

            oldTail.setSuccs(newSuccs);
        }
    }    
>>>>>>> e562401c
}<|MERGE_RESOLUTION|>--- conflicted
+++ resolved
@@ -8,8 +8,6 @@
 import soot.toolkits.graph.DirectedGraph;
 
 public interface CFG extends DirectedGraph<Block> {
-	
-<<<<<<< HEAD
 	public List<Block> reversePostOrder();
 	public Body getBody();
 	public List<Block> getBlocks();
@@ -24,89 +22,4 @@
 	public List<Block> getExceptionalSuccsOf(Block n);
 	public List<Block> getUnexceptionalPredsOf(Block n);
 	public List<Block> getUnexceptionalSuccsOf(Block n);
-=======
-	public List<Block> reversePostOrder(){
-		if (!isEmpty) {
-			PseudoTopologicalOrderer<Block> pto = new PseudoTopologicalOrderer<Block>();
-			List<Block> rpo = pto.newList(this, false);
-			return rpo;
-		} else {
-			List<Block> rpo = new ArrayList<Block>();
-			rpo.addAll(mHeads);
-			rpo.addAll(mTails);
-			return rpo;
-		}	
-	}
-	
-	private void makeUnitToBlockMap(){
-		if (unitToBlockMap == null) {
-			unitToBlockMap = new HashMap<Unit, Block>();
-		}
-		for (Block b : this.reversePostOrder()){
-			Iterator<Unit> uit = b.iterator();
-			while(uit.hasNext()){
-				Unit u = uit.next();
-				unitToBlockMap.put(u,b);
-			}
-		}
-	}
-	
-	public static Block getBasicBlock(Unit u){
-		Block b = unitToBlockMap.get(u);
-		if (b == null) {
-			SootMethod m = SootUtilities.getMethod(u);
-			CFG cfg = new CFG(m);
-		}
-		return unitToBlockMap.get(u);
-	}
-	
-}
-
-class DummyBlock extends Block
-{
-    DummyBlock(Body body, int indexInMethod, Unit u, BlockGraph bg)
-    {
-        super(u, u, body, indexInMethod, 1, bg);
-    }
-
-    void makeHeadBlock(List<Block> oldHeads)
-    {
-        setPreds(new ArrayList<Block>());
-        setSuccs(new ArrayList<Block>(oldHeads));
-
-        Iterator<Block> headsIt = oldHeads.iterator();
-        while(headsIt.hasNext()){
-            Block oldHead = (Block) headsIt.next();
-
-            List<Block> newPreds = new ArrayList<Block>();
-            newPreds.add(this);
-
-            List<Block> oldPreds = oldHead.getPreds();
-            if(oldPreds != null)
-                newPreds.addAll(oldPreds);
-            
-            oldHead.setPreds(newPreds);
-        }
-    }
-
-    void makeTailBlock(List<Block> oldTails)
-    {
-        setSuccs(new ArrayList<Block>());
-        setPreds(new ArrayList<Block>(oldTails));
-
-        Iterator<Block> tailsIt = oldTails.iterator();
-        while(tailsIt.hasNext()){
-            Block oldTail = (Block) tailsIt.next();
-
-            List<Block> newSuccs = new ArrayList<Block>();
-            newSuccs.add(this);
-
-            List<Block> oldSuccs = oldTail.getSuccs();
-            if(oldSuccs != null)
-                newSuccs.addAll(oldSuccs);
-
-            oldTail.setSuccs(newSuccs);
-        }
-    }    
->>>>>>> e562401c
 }